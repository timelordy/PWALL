# -*- coding: utf-8 -*-
"""
Разбивка многослойной стены на отдельные стены по слоям
для PyRevit / Revit 2022
"""

__title__ = 'Разбить\nСтену'
__author__ = 'Wall Layers Separator'

import clr
import sys
import math
from System import MissingMemberException

# Импорт Revit API
clr.AddReference('RevitAPI')
clr.AddReference('RevitAPIUI')
from Autodesk.Revit.DB import *
from Autodesk.Revit.UI import *
from Autodesk.Revit.UI.Selection import ObjectType, ISelectionFilter
from Autodesk.Revit.DB.Structure import *

# В разных версиях Revit класс StackedWallUtils может находиться в разных
# пространствах имён или отсутствовать вовсе. Выполняем безопасное
# определение переменной, чтобы использовать класс, когда он доступен, и
# корректно обрабатывать случаи, когда API не предоставляет данный класс.
StackedWallUtils = None

try:
    from Autodesk.Revit.DB import StackedWallUtils as _StackedWallUtils
    StackedWallUtils = _StackedWallUtils
except Exception:
    try:
        from Autodesk.Revit.DB.Structure import StackedWallUtils as _StackedWallUtils
        StackedWallUtils = _StackedWallUtils
    except Exception:
        StackedWallUtils = None

<<<<<<< HEAD

def _get_stacked_wall_utils():
    """Возвращает доступный класс StackedWallUtils или None без выброса NameError."""

    try:
        return globals().get('StackedWallUtils')
    except Exception:
        return None

=======
>>>>>>> b36f6156
# Импорт PyRevit
from pyrevit import revit, DB, UI
from pyrevit import forms
from pyrevit import script

# Получаем документ и UI
doc = revit.doc
uidoc = revit.uidoc
output = script.get_output()


def sanitize_name(name):
    """Удаление недопустимых символов и лишних пробелов из имени."""
    if not name:
        return ""

    invalid_chars = '<>:"/\\|?*'
    cleaned = []
    for char in name:
        if char in invalid_chars:
            cleaned.append('-')
        else:
            cleaned.append(char)

    normalized = "".join(cleaned)
    normalized = normalized.replace('\n', ' ').replace('\r', ' ')
    normalized = " ".join(normalized.split())
    return normalized.strip()


def generate_default_type_name(base_name, material_name, thickness_mm, index):
    """Формирование наглядного и уникального имени типа стены."""
    base = sanitize_name(base_name) or u"Стена"
    material = sanitize_name(material_name) or u"Слой {}".format(index + 1)
    thickness_value = int(round(thickness_mm or 0))
    return u"{}_L{}_{}_{}мм".format(base, index + 1, material, thickness_value)


class LayerUIData(object):
    """Описание слоя для отображения в пользовательском интерфейсе."""

    def __init__(self, layer_info, default_name):
        self.layer_info = layer_info
        self.MaterialName = layer_info.get('material_name') or u"Слой {}".format(layer_info.get('index', 0) + 1)
        self.ThicknessDisplay = u"{:.1f} мм".format(layer_info.get('width_mm', 0.0))
        self.ReplacementName = default_name
        self.DefaultName = default_name
        self.Selected = True

    @property
    def display_label(self):
        return u"{} ({:.1f} мм)".format(self.MaterialName, self.layer_info.get('width_mm', 0.0))


class LayerSelectionWindow(forms.WPFWindow):
    """Окно выбора слоёв и задания имён новых типов стен."""

    def __init__(self, layers_info, base_name):
        xaml_path = script.get_bundle_file('LayerSelection.xaml')
        forms.WPFWindow.__init__(self, xaml_path)

        self.layers_info = layers_info
        self.base_name = base_name
        self.layer_items = []
        self._selected_items = []

        self._build_layers()

    def _build_layers(self):
        """Создание элементов интерфейса для списка слоёв."""
        from System.Windows.Controls import CheckBox
        from System.Windows import Thickness

        for idx, layer in enumerate(self.layers_info):
            default_name = generate_default_type_name(
                self.base_name,
                layer.get('material_name'),
                layer.get('width_mm'),
                layer.get('index', idx)
            )

            item = LayerUIData(layer, default_name)
            self.layer_items.append(item)

            checkbox = CheckBox()
            checkbox.Content = item.display_label
            checkbox.IsChecked = True
            checkbox.Tag = item
            checkbox.Margin = Thickness(0, 0, 0, 6)
            checkbox.Checked += self._checkbox_changed
            checkbox.Unchecked += self._checkbox_changed
            self.LayersPanel.Children.Add(checkbox)

        self._refresh_grid()

    def _checkbox_changed(self, sender, args):
        item = getattr(sender, 'Tag', None)
        if item:
            item.Selected = bool(sender.IsChecked)
        self._refresh_grid()

    def _refresh_grid(self):
        selected = [item for item in self.layer_items if item.Selected]
        self.LayerGrid.ItemsSource = selected
        self.LayerGrid.Items.Refresh()

    def ok_click(self, sender, args):
        selected = [item for item in self.layer_items if item.Selected]
        if not selected:
            forms.alert(u"Выберите хотя бы один слой для разбивки.")
            return

        self._selected_items = selected
        self.DialogResult = True
        self.Close()

    def cancel_click(self, sender, args):
        self.DialogResult = False
        self.Close()

    def get_selected_layers(self):
        """Возвращает список выбранных слоёв с пользовательскими именами."""
        results = []
        for item in getattr(self, '_selected_items', []):
            layer_copy = dict(item.layer_info)
            custom_name = sanitize_name(item.ReplacementName) or item.DefaultName
            if not custom_name:
                custom_name = generate_default_type_name(
                    self.base_name,
                    layer_copy.get('material_name'),
                    layer_copy.get('width_mm'),
                    layer_copy.get('index', 0)
                )
            layer_copy['custom_type_name'] = custom_name
            results.append(layer_copy)
        return results

class WallLayerSeparator:
    def __init__(self):
        self.doc = doc
        self.uidoc = uidoc
        self.original_wall = None
        self.wall_type = None
        self.wall_kind = None
        self.is_stacked = False
        self.structure_source_type = None
        self.compound_structure = None
        self.new_walls = []
        self.hosted_elements = []
        self.stacked_member_types = []

    def _initialize_stacked_wall_data(self):
        """Попытка получить структуру слоёв из сегментов составной стены."""

        self.stacked_member_types = []

<<<<<<< HEAD
        stacked_utils = _get_stacked_wall_utils()

        if stacked_utils is None:
=======
        if StackedWallUtils is None:
>>>>>>> b36f6156
            output.print_md(
                u"⚠️ Класс `StackedWallUtils` недоступен в текущей версии Revit API."
            )
            return

        try:
            member_ids = stacked_utils.GetMemberIds(self.original_wall)
        except Exception as e:
            output.print_md(
                u"⚠️ Не удалось получить сегменты составной стены: {}".format(e)
            )
            return

        if not member_ids:
            output.print_md(
                u"⚠️ API вернул пустой список сегментов для составной стены."
            )
            return

        seen_type_ids = set()

        for member_id in member_ids:
            try:
                member_wall = doc.GetElement(member_id)
            except Exception:
                member_wall = None

            if not isinstance(member_wall, Wall):
                continue

            member_type = member_wall.WallType
            if not isinstance(member_type, WallType):
                continue

            type_id_value = member_type.Id.IntegerValue
            if type_id_value in seen_type_ids:
                continue

            seen_type_ids.add(type_id_value)
            self.stacked_member_types.append(member_type)

            if (self.structure_source_type is None or
                    (self.structure_source_type and self.structure_source_type.Id == self.wall_type.Id)):
                self.structure_source_type = member_type

            if not self.compound_structure:
                try:
                    struct = member_type.GetCompoundStructure()
                except Exception:
                    struct = None

                if struct and getattr(struct, 'LayerCount', 0) > 0:
                    self.compound_structure = struct
                    self.structure_source_type = member_type

        if self.stacked_member_types:
            output.print_md("### Сегменты составной стены:")
            for member_type in self.stacked_member_types:
                output.print_md("- {}".format(self.get_element_name(member_type)))

        if self.compound_structure and self.structure_source_type:
            output.print_md(
                u"ℹ️ Обнаружена составная (stacked) стена. Структура слоёв взята из сегмента типа `{}`.".format(
                    self.get_element_name(self.structure_source_type)
                )
            )
        elif self.stacked_member_types:
            output.print_md(
                u"⚠️ Сегменты составной стены получены, но их структура слоёв недоступна. Будет использован упрощённый расчёт ширины."
            )

    def get_element_name(self, element, default="Без имени"):
        """Безопасное получение имени элемента Revit"""
        if not element:
            return default

        # Сначала пытаемся получить свойство Name напрямую
        try:
            name = element.Name
            if name:
                return name
        except (AttributeError, MissingMemberException):
            pass

        # Если свойства нет, пробуем получить значение из параметров
        param_ids = [
            BuiltInParameter.ALL_MODEL_TYPE_NAME,
            BuiltInParameter.SYMBOL_NAME_PARAM,
            BuiltInParameter.ELEM_FAMILY_AND_TYPE_PARAM
        ]

        for param_id in param_ids:
            try:
                param = element.get_Parameter(param_id)
                if param and param.HasValue:
                    name = param.AsString()
                    if name:
                        return name
            except Exception:
                continue

        # В крайнем случае возвращаем идентификатор элемента
        try:
            return "ID {}".format(element.Id.IntegerValue)
        except Exception:
            return default

    def select_wall(self):
        """Выбор стены пользователем"""
        try:
            reference = uidoc.Selection.PickObject(
                ObjectType.Element,
                "Выберите многослойную стену для разбивки"
            )
            self.original_wall = doc.GetElement(reference.ElementId)

            if not isinstance(self.original_wall, Wall):
                forms.alert("Выбран не стеновой элемент!", exitscript=True)
                return False

            self.wall_type = self.original_wall.WallType
            self.wall_kind = getattr(self.wall_type, 'Kind', None)
            self.is_stacked = self.wall_kind == WallKind.Stacked if self.wall_kind is not None else False
            self.structure_source_type = self.wall_type
            self.stacked_member_types = []

            # Пробуем получить структуру разными способами
            self.compound_structure = None

            # Способ 1: напрямую от типа
            try:
                self.compound_structure = self.wall_type.GetCompoundStructure()
                if self.compound_structure:
                    self.structure_source_type = self.wall_type
            except:
                pass

            # Способ 2: через параметр WALL_STRUCTURE_ID_PARAM
            if not self.compound_structure:
                try:
                    struct_param = self.wall_type.get_Parameter(
                        BuiltInParameter.WALL_STRUCTURE_ID_PARAM
                    )
                    if struct_param:
                        struct_id = struct_param.AsElementId()
                        if struct_id and struct_id != ElementId.InvalidElementId:
                            struct_elem = doc.GetElement(struct_id)
                            if hasattr(struct_elem, 'GetCompoundStructure'):
                                self.compound_structure = struct_elem.GetCompoundStructure()
                                if self.compound_structure:
                                    self.structure_source_type = self.wall_type
                except:
                    pass

            # Способ 3: проверяем, может это системная стена
            if not self.compound_structure:
                try:
                    # Для системных семейств стен
                    if self.wall_type.Kind == WallKind.Basic:
                        # Пробуем создать временную структуру
                        width_param = self.wall_type.get_Parameter(
                            BuiltInParameter.WALL_ATTR_WIDTH_PARAM
                        )
                        if width_param:
                            width = width_param.AsDouble()
                            if width > 0:
                                # Это однослойная стена - создаём структуру
                                material_param = self.wall_type.get_Parameter(
                                    BuiltInParameter.STRUCTURAL_MATERIAL_PARAM
                                )
                                material_id = material_param.AsElementId() if material_param else ElementId.InvalidElementId

                                # Проверяем, действительно ли это однослойная стена
                                output.print_md("⚠️ Обнаружена базовая стена без составной структуры")
                                output.print_md("Тип: {}".format(self.get_element_name(self.wall_type)))
                                output.print_md("Толщина: {} мм".format(round(width * 304.8, 1)))

                                forms.alert("Это базовая однослойная стена!\nИспользуйте для многослойных стен.",
                                            exitscript=True)
                                return False
                except:
                    pass

            if self.is_stacked:
                self._initialize_stacked_wall_data()

            # Проверяем на наличие редактированного профиля
            if not self.compound_structure:
                # Проверка на модифицированную геометрию
                try:
                    if hasattr(self.original_wall, 'IsModified') and self.original_wall.IsModified:
                        output.print_md("⚠️ **Стена имеет модифицированную геометрию**")
                except:
                    pass

                # Проверка на вертикальную структуру
                has_profile = False
                try:
                    profile_param = self.original_wall.get_Parameter(
                        BuiltInParameter.WALL_SWEEP_PROFILE_PARAM
                    )
                    if profile_param and profile_param.HasValue:
                        has_profile = True
                except:
                    pass

                if has_profile:
                    output.print_md("⚠️ **Стена имеет редактируемый профиль**")

            if not self.compound_structure:
                if self.is_stacked:
                    output.print_md(
                        u"⚠️ Структура слоёв составной стены недоступна. Разбивка будет выполнена на основе общей толщины."
                    )
                else:
                    # Выводим отладочную информацию
                    output.print_md("### Отладочная информация:")
                    output.print_md("- Имя типа: **{}**".format(self.get_element_name(self.wall_type)))
                    output.print_md("- ID типа: **{}**".format(self.wall_type.Id))
                    output.print_md("- Тип стены (Kind): **{}**".format(self.wall_type.Kind))

                    # Проверяем все параметры типа
                    params_info = []
                    for param in self.wall_type.Parameters:
                        if param.HasValue:
                            try:
                                value = param.AsValueString() or str(param.AsElementId().IntegerValue)
                                params_info.append("{}: {}".format(param.Definition.Name, value))
                            except:
                                pass

                    if params_info:
                        output.print_md("### Параметры типа стены:")
                        for info in params_info[:10]:  # Первые 10 параметров
                            output.print_md("- {}".format(info))

                    forms.alert(
                        "Стена не имеет многослойной структуры!\n\nВозможные причины:\n1. Это не составная стена\n2. Стена имеет модификации\n3. Используется сложный профиль",
                        exitscript=True)
                    return False

            if self.compound_structure and self.compound_structure.LayerCount < 2:
                forms.alert("Стена имеет только {} слой!\nДля разбивки нужно минимум 2 слоя.".format(
                    self.compound_structure.LayerCount
                ), exitscript=True)
                return False

            return True

        except Exception as e:
            forms.alert("Ошибка при выборе стены:\n{}".format(str(e)), exitscript=True)
            return False

    def get_wall_info(self):
        """Получение информации о слоях стены"""
        layers_info = []

        # Если есть CompoundStructure - используем её
        if self.compound_structure:
            for i in range(self.compound_structure.LayerCount):
                layer_func = self.compound_structure.GetLayerFunction(i)
                layer_width = self.compound_structure.GetLayerWidth(i)
                layer_material_id = self.compound_structure.GetMaterialId(i)

                material = doc.GetElement(layer_material_id) if layer_material_id else None
                material_name = self.get_element_name(material, default="Без материала")

                layers_info.append({
                    'index': i,
                    'function': layer_func,
                    'width': layer_width,
                    'material_id': layer_material_id,
                    'material_name': material_name,
                    'width_mm': round(layer_width * 304.8, 1)  # футы в мм
                })
        else:
            # Альтернативный метод для стен без CompoundStructure
            # Пытаемся получить информацию через параметры
            output.print_md("⚠️ Используется альтернативный метод получения слоёв")

            # Получаем общую толщину
            source_type = self.structure_source_type or self.wall_type
            width_param = source_type.get_Parameter(BuiltInParameter.WALL_ATTR_WIDTH_PARAM) if source_type else None
            if width_param:
                total_width = width_param.AsDouble()

                # Создаём псевдо-слой
                material_param = source_type.get_Parameter(BuiltInParameter.STRUCTURAL_MATERIAL_PARAM) if source_type else None
                material_id = material_param.AsElementId() if material_param else ElementId.InvalidElementId
                material = doc.GetElement(material_id) if material_id != ElementId.InvalidElementId else None

                layers_info.append({
                    'index': 0,
                    'function': MaterialFunctionAssignment.Structure,
                    'width': total_width,
                    'material_id': material_id,
                    'material_name': self.get_element_name(material, default="Основной материал"),
                    'width_mm': round(total_width * 304.8, 1)
                })

        return layers_info

    def get_creation_height(self):
        """Получение высоты исходной стены для создания новых"""

        # Пробуем получить «несвязанную» высоту стены
        try:
            height_param = self.original_wall.get_Parameter(
                BuiltInParameter.WALL_USER_HEIGHT_PARAM
            )
            if height_param and height_param.HasValue:
                height = height_param.AsDouble()
                if height and height > 0:
                    return height
        except Exception:
            pass

        # Если параметр не дал результата — оцениваем высоту по габаритному контейнеру
        try:
            bbox = self.original_wall.get_BoundingBox(None)
            if bbox:
                height = bbox.Max.Z - bbox.Min.Z
                if height and height > 0:
                    return height
        except Exception:
            pass

        # Последний вариант — используем стандартное значение 3000 мм
        return UnitUtils.ConvertToInternalUnits(3000, UnitTypeId.Millimeters)

    def create_single_layer_wall_type(self, layer_info, base_name):
        """Создание нового типа стены с одним слоем"""

        desired_name = layer_info.get('custom_type_name')
        if desired_name:
            new_name = sanitize_name(desired_name)
        else:
            new_name = ""

        if not new_name:
            new_name = generate_default_type_name(
                base_name,
                layer_info.get('material_name'),
                layer_info.get('width_mm'),
                layer_info.get('index', 0)
            )

        # Ограничиваем длину имени, чтобы избежать ошибок API
        if len(new_name) > 60:
            new_name = new_name[:60]

        # Проверяем, существует ли уже такой тип
        existing = None
        collector = FilteredElementCollector(doc).OfClass(WallType)
        for wt in collector:
            wt_name_param = wt.get_Parameter(BuiltInParameter.SYMBOL_NAME_PARAM)
            wt_name = wt_name_param.AsString() if wt_name_param else None
            if wt_name == new_name:
                existing = wt
                break

        if existing:
            return existing

        # Создаём новый тип
        source_type = self.structure_source_type or self.wall_type
        if source_type is None:
            source_type = self.wall_type

        if source_type is None:
            raise Exception("Не удалось определить исходный тип стены для дублирования")

        new_wall_type = source_type.Duplicate(new_name)
        if isinstance(new_wall_type, ElementId):
            new_wall_type = doc.GetElement(new_wall_type)

        # Создаём структуру с одним слоем
        try:
            new_compound = CompoundStructure.CreateSingleLayerCompoundStructure(
                layer_info['function'],
                layer_info['width'],
                layer_info['material_id']
            )

            # Применяем структуру к новому типу
            new_wall_type.SetCompoundStructure(new_compound)
        except Exception as e:
            # Если не получилось создать CompoundStructure, просто меняем толщину
            output.print_md("⚠️ Альтернативное создание типа: {}".format(new_name))
            width_param = new_wall_type.get_Parameter(BuiltInParameter.WALL_ATTR_WIDTH_PARAM)
            if width_param and not width_param.IsReadOnly:
                width_param.Set(layer_info['width'])

        return new_wall_type

    def calculate_wall_positions(self, layers_info):
        """Расчёт позиций для новых стен"""

        # Получаем линию расположения стены
        location_curve = self.original_wall.Location
        if not isinstance(location_curve, LocationCurve):
            raise Exception("Стена не имеет линии расположения")

        wall_line = location_curve.Curve

        # Получаем вектор перпендикулярный стене
        start_point = wall_line.GetEndPoint(0)
        end_point = wall_line.GetEndPoint(1)

        # Вектор вдоль стены
        wall_vector = (end_point - start_point).Normalize()

        # Перпендикулярный вектор (в плане XY)
        perpendicular = XYZ(-wall_vector.Y, wall_vector.X, 0)

        # Определяем сторону ориентации стены
        if self.original_wall.Flipped:
            perpendicular = -perpendicular

        # Получаем общую толщину стены
        total_width = sum([l['width'] for l in layers_info])

        # Рассчитываем смещения для каждого слоя
        positions = []
        current_offset = -total_width / 2.0  # Начинаем от внешней грани

        for layer in layers_info:
            # Центр текущего слоя
            layer_center_offset = current_offset + layer['width'] / 2.0

            # Создаём линию для новой стены
            offset_vector = perpendicular * layer_center_offset
            new_start = start_point + offset_vector
            new_end = end_point + offset_vector

            new_line = Line.CreateBound(new_start, new_end)

            positions.append({
                'layer': layer,
                'curve': new_line,
                'offset': layer_center_offset
            })

            current_offset += layer['width']

        return positions

    def get_hosted_elements(self):
        """Получение всех вложенных элементов (окна, двери и т.д.)"""

        # Собираем кандидатов из всех экземпляров семейств в документе
        collector = FilteredElementCollector(doc)

        # Собираем все FamilyInstance элементы
        all_instances = collector.OfClass(FamilyInstance).ToElements()

        hosted = []
        for instance in all_instances:
            if instance.Host and instance.Host.Id == self.original_wall.Id:
                hosted.append(instance)

        return hosted

    def copy_parameters(self, from_wall, to_wall):
        """Копирование параметров со старой стены на новую"""

        # Список параметров для копирования. Для каждого имени указаны варианты,
        # которые встречаются в разных версиях Revit API. Это защищает код от
        # AttributeError при отсутствии конкретного перечислителя.
        param_name_map = [
            ("WALL_BASE_CONSTRAINT", "WALL_BASE_CONSTRAINT_PARAM"),
            ("WALL_BASE_OFFSET", "WALL_BASE_OFFSET_PARAM"),
            ("WALL_HEIGHT_TYPE", "WALL_TOP_CONSTRAINT", "WALL_TOP_CONSTRAINT_PARAM"),
            ("WALL_TOP_CONSTRAINT", "WALL_TOP_CONSTRAINT_PARAM", "WALL_HEIGHT_TYPE"),
            ("WALL_TOP_OFFSET", "WALL_TOP_OFFSET_PARAM"),
            ("WALL_USER_HEIGHT_PARAM", "WALL_USER_HEIGHT")
        ]

        params_to_copy = []
        resolved_params = set()

        for names in param_name_map:
            if isinstance(names, str):
                candidates = (names,)
            else:
                candidates = names

            resolved_param = None
            for name in candidates:
                param_id = getattr(BuiltInParameter, name, None)
                if param_id is not None:
                    resolved_param = param_id
                    if param_id not in resolved_params:
                        params_to_copy.append(param_id)
                        resolved_params.add(param_id)
                    break

            if resolved_param is None:
                try:
                    output.print_md(
                        u"⚠️ Параметр `{}` недоступен в данной версии API".format(candidates[0])
                    )
                except Exception:
                    pass

        for param_id in params_to_copy:
            try:
                from_param = from_wall.get_Parameter(param_id)
                to_param = to_wall.get_Parameter(param_id)

                if from_param and to_param and not to_param.IsReadOnly:
                    if from_param.StorageType == StorageType.Double:
                        to_param.Set(from_param.AsDouble())
                    elif from_param.StorageType == StorageType.Integer:
                        to_param.Set(from_param.AsInteger())
                    elif from_param.StorageType == StorageType.ElementId:
                        to_param.Set(from_param.AsElementId())
                    elif from_param.StorageType == StorageType.String:
                        to_param.Set(from_param.AsString())
            except:
                continue

    def show_layer_selection_dialog(self, layers_info, base_name):
        """Отображение окна выбора слоёв и возврат выбранных данных."""

        try:
            window = LayerSelectionWindow(layers_info, base_name)
            dialog_result = window.ShowDialog()
        except Exception as e:
            output.print_md(
                u"⚠️ Не удалось отобразить окно выбора слоёв. Используются все слои.\nПричина: {}".format(e)
            )
            return layers_info

        if dialog_result is None:
            return None

        try:
            user_confirmed = bool(dialog_result)
        except Exception:
            user_confirmed = False

        if user_confirmed:
            selected = window.get_selected_layers()
            if selected:
                return selected
            return None

        return None

    def execute(self):
        """Основной метод выполнения"""

        # 1. Выбор стены
        if not self.select_wall():
            return

        wall_type_name = self.get_element_name(self.wall_type)
        output.print_md("## Разбивка стены: **{}**".format(wall_type_name))

        # 2. Получение информации о слоях
        layers_info = self.get_wall_info()

        output.print_md("### Найдено слоёв: **{}**".format(len(layers_info)))
        for layer in layers_info:
            output.print_md("- **{}**: {} мм".format(
                layer['material_name'],
                layer['width_mm']
            ))

        base_name = sanitize_name(wall_type_name) or "Стена"

        # 3. Открытие окна выбора слоёв
        selected_layers = self.show_layer_selection_dialog(layers_info, base_name)
        if selected_layers is None:
            output.print_md("⚠️ Разбивка отменена пользователем.")
            return

        layers_info = selected_layers

        output.print_md("### К обработке выбрано слоёв: **{}**".format(len(layers_info)))
        for layer in layers_info:
            custom_name = layer.get('custom_type_name')
            if not custom_name:
                custom_name = generate_default_type_name(
                    base_name,
                    layer.get('material_name'),
                    layer.get('width_mm'),
                    layer.get('index', 0)
                )
            output.print_md("- **{}** → новый тип: `{}`".format(
                layer['material_name'],
                custom_name
            ))

        # 4. Получение вложенных элементов
        self.hosted_elements = self.get_hosted_elements()
        if self.hosted_elements:
            output.print_md("### Найдено вложенных элементов: **{}**".format(
                len(self.hosted_elements)
            ))

        # Запрос подтверждения
        if not forms.alert(
                "Разбить стену на {} отдельных слоёв?".format(len(layers_info)),
                yes=True, no=True
        ):
            return

        # 5. Начинаем транзакцию
        with revit.Transaction("Разбивка стены на слои"):

            # 6. Создаём новые типы стен
            output.print_md("### Создание новых типов стен...")
            new_wall_types = []

            for layer in layers_info:
                new_type = self.create_single_layer_wall_type(layer, base_name)
                new_wall_types.append(new_type)
                layer['new_type'] = new_type

            # 7. Рассчитываем позиции новых стен
            positions = self.calculate_wall_positions(layers_info)

            # 8. Создаём новые стены
            output.print_md("### Создание новых стен...")
            for pos_data in positions:
                new_wall = Wall.Create(
                    doc,
                    pos_data['curve'],
                    pos_data['layer']['new_type'].Id,
                    self.original_wall.LevelId,
                    self.get_creation_height(),
                    0,  # offset
                    self.original_wall.Flipped,
                    False  # structural
                )

                # Копируем параметры
                self.copy_parameters(self.original_wall, new_wall)

                self.new_walls.append(new_wall)

                output.print_md("✓ Создана стена: **{}**".format(
                    self.get_element_name(pos_data['layer']['new_type'])
                ))

            # 9. Переносим вложенные элементы на ближайшую новую стену
            if self.hosted_elements and self.new_walls:
                output.print_md("### Перенос вложенных элементов...")

                def _wall_width(target_wall):
                    try:
                        structure = target_wall.WallType.GetCompoundStructure()
                        if structure and structure.LayerCount:
                            return structure.GetLayerWidth(0)
                    except Exception:
                        pass

                    try:
                        width_param = target_wall.WallType.get_Parameter(
                            BuiltInParameter.WALL_ATTR_WIDTH_PARAM
                        )
                        if width_param and width_param.HasValue:
                            return width_param.AsDouble()
                    except Exception:
                        pass

                    return 0

                # Находим стену с максимальной толщиной (обычно несущая)
                main_wall = max(self.new_walls, key=_wall_width)

                for element in self.hosted_elements:
                    try:
                        element.Host = main_wall
                        output.print_md("✓ Перенесён элемент: **{}**".format(
                            self.get_element_name(element)
                        ))
                    except Exception as e:
                        output.print_md("✗ Ошибка переноса: {}".format(str(e)))

            # 10. Соединяем новые стены между собой
            output.print_md("### Соединение стен...")
            for i, wall1 in enumerate(self.new_walls):
                for wall2 in self.new_walls[i + 1:]:
                    try:
                        JoinGeometryUtils.JoinGeometry(doc, wall1, wall2)
                    except:
                        pass  # Игнорируем ошибки соединения

            # 11. Удаляем исходную стену
            doc.Delete(self.original_wall.Id)
            output.print_md("### ✓ Исходная стена удалена")

        output.print_md("## ✅ Разбивка завершена успешно!")
        output.print_md("Создано стен: **{}**".format(len(self.new_walls)))


# Запуск
if __name__ == '__main__':
    separator = WallLayerSeparator()
    separator.execute()<|MERGE_RESOLUTION|>--- conflicted
+++ resolved
@@ -36,8 +36,6 @@
     except Exception:
         StackedWallUtils = None
 
-<<<<<<< HEAD
-
 def _get_stacked_wall_utils():
     """Возвращает доступный класс StackedWallUtils или None без выброса NameError."""
 
@@ -45,9 +43,6 @@
         return globals().get('StackedWallUtils')
     except Exception:
         return None
-
-=======
->>>>>>> b36f6156
 # Импорт PyRevit
 from pyrevit import revit, DB, UI
 from pyrevit import forms
@@ -204,13 +199,9 @@
 
         self.stacked_member_types = []
 
-<<<<<<< HEAD
         stacked_utils = _get_stacked_wall_utils()
 
         if stacked_utils is None:
-=======
-        if StackedWallUtils is None:
->>>>>>> b36f6156
             output.print_md(
                 u"⚠️ Класс `StackedWallUtils` недоступен в текущей версии Revit API."
             )
