--- conflicted
+++ resolved
@@ -1366,14 +1366,11 @@
                 self._result = None
         else:
             self._result = None
-<<<<<<< HEAD
         if args is not None:
             try:
                 args.Handled = True
             except Exception:
                 pass
-=======
->>>>>>> a46fa199
         self._window.Close()
 
     def _accept(self):
