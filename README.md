--- conflicted
+++ resolved
@@ -25,18 +25,15 @@
             └── script.py
 ```
 
-<<<<<<< HEAD
 Каталог `SplitLayers.extension/Latest/SplitLayers.pushbutton` содержит "эталонный" набор файлов кнопки. Скрипт развёртывания всегда копирует именно его.
 
-=======
->>>>>>> 1cf7bb3c
+
 ### Автоматическая настройка (рекомендуется)
 
 1. Откройте PowerShell и перейдите в корень репозитория `SplitLayers.extension`:
    ```powershell
    Set-Location "C:\Users\<имя>\PycharmProjects\PWALL\SplitLayers.extension"
    ```
-<<<<<<< HEAD
 2. Запустите скрипт, который пересоберёт вкладку и скопирует свежий pushbutton:
    ```powershell
    .\EnsureLayerToolsTab.ps1
@@ -65,28 +62,3 @@
 Такая последовательность безоговорочно сформирует правильную структуру и закинет актуальный скрипт. После этого перезагрузите pyRevit (или заново добавьте расширение) и убедитесь, что вкладка `LayerTools` появилась с панелью и кнопкой **SplitLayers**.
 
 Обновление скрипта теперь сводится к замене файлов в каталоге `Latest\SplitLayers.pushbutton` и повторному запуску `EnsureLayerToolsTab.ps1`.
-=======
-2. Запустите скрипт, который аккуратно создаст вкладку и при необходимости перенесёт панель:
-   ```powershell
-   .\EnsureLayerToolsTab.ps1
-   ```
-   Скрипт можно запускать повторно. Если папки уже находятся на нужных местах, он просто сообщит об этом и не выдаст ошибок.
-
-### Ручная настройка (для понимания процесса)
-
-Если хотите выполнить действия вручную, проверьте существование папок с помощью `Test-Path`:
-
-```powershell
-if (-not (Test-Path "LayerTools.tab")) {
-    New-Item -ItemType Directory -Path "LayerTools.tab"
-}
-
-if (Test-Path "LayerTools.panel" -and -not (Test-Path "LayerTools.tab\\LayerTools.panel")) {
-    Move-Item -Path "LayerTools.panel" -Destination "LayerTools.tab"
-}
-```
-
-Такая конструкция не выдаст ошибок, даже если вкладка уже создана или панель уже перенесена.
-
-После изменения структуры перезагрузите pyRevit (или заново добавьте расширение) и убедитесь, что вкладка `LayerTools` появилась с панелью и кнопкой **SplitLayers**.
->>>>>>> 1cf7bb3c
